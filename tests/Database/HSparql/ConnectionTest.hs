<<<<<<< HEAD

=======
>>>>>>> 31625294
module Database.HSparql.ConnectionTest ( testSuite ) where

import Test.Framework (testGroup)
import Test.Framework.Providers.HUnit
import Test.HUnit

import qualified Data.Map as Map
import qualified Data.Text as T
import qualified Data.RDF as RDF
import qualified Data.RDF.TriplesGraph as G

import Database.HSparql.Connection
import Database.HSparql.QueryGenerator

testSuite = [
    testGroup "Database.HSparql.Connection tests" [
      testCase "selectQuery" test_selectQuery
      , testCase "askQuery" test_askQuery
      , testCase "constructQuery" test_constructQuery
      , testCase "describeQuery" test_describeQuery
    ]
  ]

test_selectQuery =
  let expectedBVars = Just [ [ Bound $ RDF.lnode $ RDF.plainLL "Kazehakase" "en" ]
                           , [ Bound $ RDF.lnode $ RDF.plainLL "Netscape Browser" "en" ]
                           , [ Bound $ RDF.lnode $ RDF.plainLL "SlimBrowser" "en" ]
                           ]
  in do
    bvars <- selectQuery endPoint query
    assertEqual "bound variables" expectedBVars bvars

    where endPoint = "http://localhost:3000"
          query = do
              resource <- prefix "dbprop" (iriRef "http://dbpedia.org/resource/")
              dbpprop  <- prefix "dbpedia" (iriRef "http://dbpedia.org/property/")
              foaf     <- prefix "foaf" (iriRef "http://xmlns.com/foaf/0.1/")

              x    <- var
              name <- var

              triple x (dbpprop .:. "genre") (resource .:. "Web_browser")
              triple x (foaf .:. "name") name

              return SelectQuery { queryVars = [name] }

test_askQuery = do
    bool <- askQuery endPoint query
    assertBool "invalid" bool

    where endPoint = "http://localhost:3000"
          query = do
              resource <- prefix "dbpedia" (iriRef "http://dbpedia.org/resource/")
              dbprop  <- prefix "dbprop" (iriRef "http://dbpedia.org/property/")

              x <- var
              ask <- askTriple x (dbprop .:. "genre") (resource .:. "Web_browser")

              return AskQuery { queryAsk = [ask] }

test_constructQuery =
  let expectedGraph :: G.TriplesGraph
      expectedGraph = G.mkRdf expectedTriples Nothing (RDF.PrefixMappings Map.empty)
      expectedTriples = [ RDF.Triple (RDF.unode "http://dbpedia.org/resource/Kazehakase")
                                     (RDF.unode "http://www.example.com/hasName")
                                     (RDF.lnode $ RDF.plainLL "Kazehakase" "en") ]
  in do
    graph <- constructQuery endPoint query :: IO G.TriplesGraph
    assertBool "RDF does not include the constructed triple" $ RDF.isIsomorphic expectedGraph graph

    where endPoint = "http://localhost:3000"
          query = do
              resource <- prefix "dbpedia" (iriRef "http://dbpedia.org/resource/")
              dbpprop  <- prefix "dbprop" (iriRef "http://dbpedia.org/property/")
              foaf     <- prefix "foaf" (iriRef "http://xmlns.com/foaf/0.1/")
              example  <- prefix "example" (iriRef "http://www.example.com/")

              x    <- var
              name <- var

              construct <- constructTriple x (example .:. "hasName") name
          
              triple x (dbpprop .:. "genre") (resource .:. "Web_browser")
              triple x (foaf .:. "name") name

              return ConstructQuery { queryConstructs = [construct] }

test_describeQuery =
  let expectedNode = RDF.unode "http://dbpedia.org/resource/Edinburgh"
  in do
    graph <- describeQuery endPoint query :: IO G.TriplesGraph
    assertBool "RDF does not include the required node" $ RDF.rdfContainsNode graph expectedNode

    where endPoint = "http://localhost:3000"
          query = do
              resource <- prefix "dbpedia" (iriRef "http://dbpedia.org/resource/")
              uri <- describeIRI (resource .:. "Edinburgh")
              return DescribeQuery { queryDescribe = uri }<|MERGE_RESOLUTION|>--- conflicted
+++ resolved
@@ -1,7 +1,3 @@
-<<<<<<< HEAD
-
-=======
->>>>>>> 31625294
 module Database.HSparql.ConnectionTest ( testSuite ) where
 
 import Test.Framework (testGroup)
